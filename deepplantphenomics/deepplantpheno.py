from . import layers
from . import loaders
from . import preprocessing
from . import definitions
from . import networks
import tensorflow as tf
import numpy as np
from joblib import Parallel, delayed
import os
import datetime
import time
import warnings
import copy

class DPPModel(object):
    __image_paths = []
    __seg_paths = []

    # Operation settings
    __problem_type = definitions.ProblemType.CLASSIFICATION
    __with_patching = False
    __has_trained = False
    __save_checkpoints = None

    # Input options
    __total_classes = 0
    __total_raw_samples = 0
    __total_training_samples = 0

    __image_width = None
    __image_height = None
    __image_width_original = None
    __image_height_original = None
    __image_depth = None
    __patch_height = None
    __patch_width = None

    __crop_or_pad_images = False
    __resize_images = False
    __preprocessing_steps = []

    __processed_images_dir = './DPP-Processed'

    # supported implementations we may add more to in future
    __supported_problem_types = ['classification', 'regression', 'semantic_segmentation']
    __supported_preprocessing_steps = ['auto-segmentation']
    __supported_optimizers = ['Adam', 'Adagrad', 'Adadelta', 'SGD']
    __supported_weight_initializers = ['normal', 'xavier']
    __supported_activation_functions = ['relu', 'tanh']
    __supported_pooling_types = ['max', 'avg']

    # Augmentation options
    __augmentation_flip_horizontal = False
    __augmentation_flip_vertical = False
    __augmentation_crop = False
    __augmentation_contrast = False
    __crop_amount = 0.75

    # Dataset storage
    __all_ids = None

    __all_images = None
    __train_images = None
    __test_images = None

    __all_labels = None
    __train_labels = None
    __test_labels = None

    __images_only = False

    __raw_image_files = None
    __raw_labels = None

    __raw_test_image_files = None
    __raw_train_image_files = None
    __raw_test_labels = None
    __raw_train_labels = None

    __all_moderation_features = None
    __has_moderation = False
    __moderation_features_size = None
    __train_moderation_features = None
    __test_moderation_features = None

    __training_augmentation_images = None
    __training_augmentation_labels = None

    # Network internal representation
    __session = None
    __graph = None
    __graph_ops = {}
    __layers = []
    __global_epoch = 0

    __num_layers_norm = 0
    __num_layers_conv = 0
    __num_layers_pool = 0
    __num_layers_fc = 0
    __num_layers_dropout = 0
    __num_layers_batchnorm = 0

    # Network options
    __batch_size = 1
    __train_test_split = 0.7
    __maximum_training_batches = None
    __reg_coeff = None
    __optimizer = 'Adam'
    __weight_initializer = 'Normal'

    __learning_rate = 0.01
    __lr_decay_factor = None
    __lr_decay_epochs = None

    __num_regression_outputs = 1

    # Wrapper options
    __debug = None
    __load_from_saved = None
    __tb_dir = None
    __queue_capacity = 500
    __report_rate = None

    # Multithreading
    __num_threads = 1
    __coord = None
    __threads = None

    def __init__(self, debug=False, load_from_saved=False, save_checkpoints=True, initialize=True, tensorboard_dir=None,
                 report_rate=100):
        """
        The DPPModel class represents a model which can either be trained, or loaded from an existing checkpoint file.
        This class is the singular point of contact for the DPP module.

        :param debug: If True, debug messages are printed to the console.
        :param load_from_saved: Optionally, pass the name of a directory containing the checkpoint file.
        :param save_checkpoints: If True, trainable parameters will be saved at intervals during training.
        :param initialize: If False, a new Tensorflow session will not be initialized with the instance. This is useful,
         for example, if you want to perform preprocessing only and will not be using a Tensorflow graph.
        :param tensorboard_dir: Optionally, provide the path to your Tensorboard logs directory.
        :param report_rate: Set the frequency at which progress is reported during training (also the rate at which new
        timepoints are recorded to Tensorboard).
        """

        self.__debug = debug
        self.__load_from_saved = load_from_saved
        self.__tb_dir = tensorboard_dir
        self.__report_rate = report_rate
        self.__save_checkpoints = save_checkpoints

        # Add the run level to the tensorboard path
        if self.__tb_dir is not None:
            self.__tb_dir = "{0}/{1}".format(self.__tb_dir, datetime.datetime.now().strftime("%d%B%Y%I:%M%p"))

        if initialize:
            self.__log('TensorFlow loaded...')

            self.__reset_graph()
            self.__reset_session()

    def __log(self, message):
        if self.__debug:
            print('{0}: {1}'.format(datetime.datetime.now().strftime("%I:%M%p"), message))

    def __last_layer(self):
        return self.__layers[-1]

    def __last_layer_outputs_volume(self):
        return isinstance(self.__last_layer().output_size, (list,))

    def __first_layer(self):
        return next(layer for layer in self.__layers if
                    isinstance(layer, layers.convLayer) or isinstance(layer, layers.fullyConnectedLayer))

    def __reset_session(self):
        self.__session = tf.Session(graph=self.__graph)

    def __reset_graph(self):
        self.__graph = tf.Graph()

    def __initialize_queue_runners(self):
        self.__log('Initializing queue runners...')
        self.__coord = tf.train.Coordinator()
        self.__threads = tf.train.start_queue_runners(sess=self.__session, coord=self.__coord)

    def set_number_of_threads(self, num_threads):
        """Set number of threads for input queue runners and preprocessing tasks"""
        if not isinstance(num_threads, int):
            raise TypeError("num_threads must be an int")
        if num_threads <= 0:
            raise ValueError("num_threads must be positive")

        self.__num_threads = num_threads

    def set_processed_images_dir(self, dir):
        """Set the directory for storing processed images when pre-processing is used"""
        if not isinstance(dir, str):
            raise TypeError("dir must be a str")

        self.__processed_images_dir = dir

    def set_batch_size(self, size):
        """Set the batch size"""
        if not isinstance(size, int):
            raise TypeError("size must be an int")
        if size <= 0:
            raise ValueError("size must be positive")

        self.__batch_size = size

    def set_num_regression_outputs(self, num):
        """Set the number of regression response variables"""
        if self.__problem_type != definitions.ProblemType.REGRESSION:
            raise RuntimeError("The problem type needs to be set to 'regression' before setting the number "+
                               "of regression outputs. Try using DPPModel.set_problem_type() first.")
        if not isinstance(num, int):
            raise TypeError("num must be an int")
        if num <= 0:
            raise ValueError("num must be positive")

        self.__num_regression_outputs = num

    def set_train_test_split(self, ratio):
        """Set a ratio for the number of samples to use as training set"""
        if not isinstance(ratio, float):
            raise TypeError("ratio must be a float")
        if ratio <= 0 or ratio > 1:
            raise ValueError("ratio must be between 0 and 1")

        self.__train_test_split = ratio

    def set_maximum_training_epochs(self, epochs):
        """Set the max number of training epochs"""
        if not isinstance(epochs, int):
            raise TypeError("epochs must be an int")
        if epochs <= 0:
            raise ValueError("epochs must be positive")

        self.__maximum_training_batches = epochs

    def set_learning_rate(self, rate):
        """Set the initial learning rate"""
        if not isinstance(rate, float):
            raise TypeError("rate must be a float")
        if rate <= 0:
            raise ValueError("rate must be positive")

        self.__learning_rate = rate

    def set_crop_or_pad_images(self, crop_or_pad):
        """Apply padding or cropping images to, which is required if the dataset has images of different sizes"""
        if not isinstance(crop_or_pad, bool):
            raise TypeError("crop_or_pad must be a bool")

        self.__crop_or_pad_images = crop_or_pad

    def set_resize_images(self, resize):
        """Up-sample or down-sample images to specified size"""
        if not isinstance(resize, bool):
            raise TypeError("resize must be a bool")

        self.__resize_images = resize

    def set_augmentation_flip_horizontal(self, flip):
        """Randomly flip training images horizontally"""
        if not isinstance(flip, bool):
            raise TypeError("flip must be a bool")

        self.__augmentation_flip_horizontal = flip

    def set_augmentation_flip_vertical(self, flip):
        """Randomly flip training images vertically"""
        if not isinstance(flip, bool):
            raise TypeError("flip must be a bool")

        self.__augmentation_flip_vertical = flip

    def set_augmentation_crop(self, resize, crop_ratio=0.75):
        """Randomly crop images during training, and crop images to center during testing"""
        if not isinstance(resize, bool):
            raise TypeError("resize must be a bool")
        if not isinstance(crop_ratio, float):
            raise TypeError("crop_ratio must be a float")
        if crop_ratio <= 0 or crop_ratio > 1:
            raise ValueError("crop_ratio must be in (0, 1]")

        self.__augmentation_crop = resize
        self.__crop_amount = crop_ratio

    def set_augmentation_brightness_and_contrast(self, contr):
        """Randomly adjust contrast and/or brightness on training images"""
        if not isinstance(contr, bool):
            raise TypeError("contr must be a bool")

        self.__augmentation_contrast = contr

    def set_regularization_coefficient(self, lamb):
        """Set lambda for L2 weight decay"""
        if not isinstance(lamb, float):
            raise TypeError("lamb must be a float")
        if lamb <= 0:
            raise ValueError("lamb must be positive")

        self.__reg_coeff = lamb

    def set_learning_rate_decay(self, decay_factor, epochs_per_decay):
        """Set learning rate decay"""
        if not isinstance(decay_factor, float):
            raise TypeError("decay_factor must be a float")
        if decay_factor <= 0:
            raise ValueError("decay_factor must be positive")
        if not isinstance(epochs_per_decay, int):
            raise TypeError("epochs_per_day must be an int")
        if epochs_per_decay <= 0:
            raise ValueError("epochs_per_day must be positive")
        if self.__total_training_samples == 0:
            raise RuntimeError("Data needs to be loaded before learning rate decay can be set.")

        self.__lr_decay_factor = decay_factor
        self.__lr_decay_epochs = epochs_per_decay * (self.__total_training_samples * self.__train_test_split)

    def set_optimizer(self, optimizer):
        """Set the optimizer to use"""
        if not isinstance(optimizer, str):
            raise TypeError("optimizer must be a str")
        if optimizer.lower().capitalize() in self.__supported_optimizers:
            optimizer = optimizer.lower().capitalize()
        elif optimizer.upper() in self.__supported_optimizers:  # 'SGD' doesn't work with the above if statement
            optimizer = optimizer.upper()
        else:
            raise ValueError("'" + optimizer + "' is not one of the currently supported optimizers. Choose one of " +
                             " ".join("'" + x + "'" for x in self.__supported_optimizers))

        self.__optimizer = optimizer

    def set_weight_initializer(self, initializer):
        """Set the initialization scheme used by convolutional and fully connected layers"""
        if not isinstance(initializer, str):
            raise TypeError("initializer must be a str")
        initializer = initializer.lower()
        if not initializer in self.__supported_weight_initializers:
            raise ValueError("'"+initializer+"' is not one of the currently supported weight initializers."+
                             " Choose one of: "+" ".join("'"+x+"'" for x in self.__supported_weight_initializers))

        self.__weight_initializer = initializer

    def set_image_dimensions(self, image_height, image_width, image_depth):
        """Specify the image dimensions for images in the dataset (depth is the number of channels)"""
        if not isinstance(image_height, int):
            raise TypeError("image_height must be an int")
        if image_height <= 0:
            raise ValueError("image_height must be positive")
        if not isinstance(image_width, int):
            raise TypeError("image_width must be an int")
        if image_width <= 0:
            raise ValueError("image_width must be positive")
        if not isinstance(image_depth, int):
            raise TypeError("image_depth must be an int")
        if image_depth <= 0:
            raise ValueError("image_depth must be positive")

        self.__image_width = image_width
        self.__image_height = image_height
        self.__image_depth = image_depth

    def set_original_image_dimensions(self, image_height, image_width):
        """
        Specify the original size of the image, before resizing.
        This is only needed in special cases, for instance, if you are resizing input images but using image coordinate
        labels which reference the original size.
        """
        if not isinstance(image_height, int):
            raise TypeError("image_height must be an int")
        if image_height <= 0:
            raise ValueError("image_height must be positive")
        if not isinstance(image_width, int):
            raise TypeError("image_width must be an int")
        if image_width <= 0:
            raise ValueError("image_width must be positive")

        self.__image_width_original = image_width
        self.__image_height_original = image_height

    def add_moderation_features(self, moderation_features):
        """Specify moderation features for examples in the dataset"""
        self.__has_moderation = True
        self.__moderation_features_size = moderation_features.shape[1]
        self.__all_moderation_features = moderation_features

    def add_preprocessor(self, selection):
        """Add a data preprocessing step"""
        if not isinstance(selection, str):
            raise TypeError("selection must be a str")
        if not selection in self.__supported_preprocessing_steps:
            raise ValueError("'"+selection+"' is not one of the currently supported preprocessing steps."+
                             " Choose one of: "+" ".join("'"+x+"'" for x in self.__supported_preprocessing_steps))

        self.__preprocessing_steps.append(selection)

    def clear_preprocessors(self):
        """Clear all preprocessing steps"""
        self.__preprocessing_steps = []

    def set_problem_type(self, type):
        """Set the problem type to be solved, either classification or regression"""
        if not isinstance(type, str):
            raise TypeError("type must be a str")
        if not type in self.__supported_problem_types:
            raise ValueError("'"+type+"' is not one of the currently supported problem types."+
                             " Choose one of: "+" ".join("'"+x+"'" for x in self.__supported_problem_types))

        if type == 'classification':
            self.__problem_type = definitions.ProblemType.CLASSIFICATION
        elif type == 'regression':
            self.__problem_type = definitions.ProblemType.REGRESSION
        elif type == 'semantic_segmentation':
            self.__problem_type = definitions.ProblemType.SEMANTICSEGMETNATION
        else:
            warnings.warn('Problem type specified not supported')
            exit()

<<<<<<< HEAD
    def set_patch_size(self, height, width):
        # if self.__problem_type != definitions.ProblemType.SEMANTICSEGMETNATION:
        #     throw RuntimeError
        if not isinstance(height, int):
            raise TypeError("height must be an int")
        if height <= 0:
            raise ValueError("height must be positive")
        if not isinstance(width, int):
            raise TypeError("width must be an int")
        if width <= 0:
            raise ValueError("width must be positive")
        self.__patch_height = height
        self.__patch_width = width
        self.__with_patching = True

    def begin_training(self):
        """
        Initialize the network and either run training to the specified max epoch, or load trainable variables.
        The full test accuracy is calculated immediately afterward. Finally, the trainable parameters are saved and
        the session is shut down.
        Before calling this function, the images and labels should be loaded, as well as all relevant hyperparameters.
        """
        if None in [self.__train_images, self.__test_images,
                    self.__train_labels, self.__test_labels]:
            raise RuntimeError("Images and Labels need to be loaded before you can begin training. "+
                               "Try first using one of the methods starting with 'load_...' such as "+
                               "'DPPModel.load_dataset_from_directory_with_csv_labels()'")
        if (len(self.__layers) < 1):
            raise RuntimeError("There are no layers currently added to the model when trying to begin training. "+
                               "Add layers first by using functions such as 'DPPModel.add_input_layer()' or "+
                               "'DPPModel.add_convolutional_layer()'. See documentation for a complete list of layers.")

=======
    def __assemble_graph(self):
>>>>>>> 4fe68b27
        with self.__graph.as_default():
            self.__log('Parsing dataset...')

            if self.__images_only:
                self.__parse_images(self.__raw_image_files)
            elif self.__raw_test_labels is not None:
                self.__parse_dataset(self.__raw_train_image_files, self.__raw_train_labels,
                                     self.__raw_test_image_files, self.__raw_test_labels)
            else:
                train_images, train_labels, test_images, test_labels, train_mf, test_mf = \
                    loaders.split_raw_data(self.__raw_image_files, self.__raw_labels, self.__train_test_split,
                                           self.__all_moderation_features, self.__training_augmentation_images,
                                           self.__training_augmentation_labels)

                self.__parse_dataset(train_images, train_labels, test_images, test_labels, train_mf, test_mf)

            self.__log('Creating layer parameters...')

            for layer in self.__layers:
                if callable(getattr(layer, 'add_to_graph', None)):
                    layer.add_to_graph()

            self.__log('Assembling graph...')

            # Define batches
            if self.__has_moderation:
                x, y, mod_w = tf.train.shuffle_batch(
                    [self.__train_images, self.__train_labels, self.__train_moderation_features],
                    batch_size=self.__batch_size,
                    num_threads=self.__num_threads,
                    capacity=self.__queue_capacity,
                    min_after_dequeue=self.__batch_size)
            else:
                x, y = tf.train.shuffle_batch([self.__train_images, self.__train_labels],
                                              batch_size=self.__batch_size,
                                              num_threads=self.__num_threads,
                                              capacity=self.__queue_capacity,
                                              min_after_dequeue=self.__batch_size)

            # Reshape input to the expected image dimensions
            x = tf.reshape(x, shape=[-1, self.__image_height, self.__image_width, self.__image_depth])
            if self.__problem_type == definitions.ProblemType.SEMANTICSEGMETNATION:
                y = tf.reshape(y, shape=[-1, self.__image_height, self.__image_width, 1])

            # if using patching we extract a patch of image here
            if self.__with_patching:
                # Take a slice
                patch_width = self.__patch_width
                patch_height = self.__patch_height
                offset_h = np.random.randint(patch_height/2, self.__image_height - (patch_height/2),
                                             self.__batch_size)
                offset_w = np.random.randint(patch_width/2, self.__image_width - (patch_width/2),
                                             self.__batch_size)
                offsets = [x for x in zip(offset_h, offset_w)]
                x = tf.image.extract_glimpse(x, [patch_height, patch_width], offsets,
                                             normalized=False, centered=False)
                if self.__problem_type == definitions.ProblemType.SEMANTICSEGMETNATION:
                    y = tf.image.extract_glimpse(y, [patch_height, patch_width], offsets, normalized=False,
                                                 centered=False)

            # If this is a regression problem, unserialize the label
            if self.__problem_type == definitions.ProblemType.REGRESSION:
                y = loaders.label_string_to_tensor(y, self.__batch_size, self.__num_regression_outputs)

            # Run the network operations
            if self.__has_moderation:
                xx = self.forward_pass(x, deterministic=False, moderation_features=mod_w)
            else:
                xx = self.forward_pass(x, deterministic=False)

            # Define regularization cost
            if self.__reg_coeff is not None:
                l2_cost = tf.squeeze(tf.reduce_sum(
                    [layer.regularization_coefficient * tf.nn.l2_loss(layer.weights) for layer in self.__layers
                     if isinstance(layer, layers.fullyConnectedLayer) or isinstance(layer, layers.convLayer)]))
            else:
                l2_cost = 0.0

            # Define cost function and set optimizer
            if self.__problem_type == definitions.ProblemType.CLASSIFICATION:
                sf_logits = tf.nn.sparse_softmax_cross_entropy_with_logits(logits=xx, labels=tf.argmax(y, 1))
                self.__graph_ops['cost'] = tf.add(tf.reduce_mean(tf.concat([sf_logits], axis=0)), l2_cost)
            elif self.__problem_type == definitions.ProblemType.REGRESSION:
                regression_loss = self.__batch_mean_l2_loss(tf.subtract(xx, y))
                self.__graph_ops['cost'] = tf.add(regression_loss, l2_cost)
            elif self.__problem_type == definitions.ProblemType.SEMANTICSEGMETNATION:
<<<<<<< HEAD
                pixel_loss = tf.reduce_mean(tf.nn.sigmoid_cross_entropy_with_logits(logits=xx, labels=y[:,:,:,0]))
                cost = tf.squeeze(tf.add(pixel_loss, l2_cost))
=======
                pixel_loss = tf.reduce_mean(tf.abs(tf.subtract(xx, y)))
                self.__graph_ops['cost'] = tf.squeeze(tf.add(pixel_loss, l2_cost))
>>>>>>> 4fe68b27

            if self.__optimizer == 'Adagrad':
                self.__graph_ops['optimizer'] = tf.train.AdagradOptimizer(self.__learning_rate).minimize(self.__graph_ops['cost'])
                self.__log('Using Adagrad optimizer')
            elif self.__optimizer == 'Adadelta':
                self.__graph_ops['optimizer'] = tf.train.AdadeltaOptimizer(self.__learning_rate).minimize(self.__graph_ops['cost'])
                self.__log('Using Adadelta optimizer')
            elif self.__optimizer == 'SGD':
                self.__graph_ops['optimizer'] = tf.train.GradientDescentOptimizer(self.__learning_rate).minimize(self.__graph_ops['cost'])
                self.__log('Using SGD optimizer')
            elif self.__optimizer == 'Adam':
                self.__graph_ops['optimizer'] = tf.train.AdamOptimizer(self.__learning_rate).minimize(self.__graph_ops['cost'])
                self.__log('Using Adam optimizer')
            else:
                warnings.warn('Unrecognized optimizer requested')
                exit()

            if self.__problem_type == definitions.ProblemType.CLASSIFICATION:
                class_predictions = tf.argmax(tf.nn.softmax(xx), 1)
                correct_predictions = tf.equal(class_predictions, tf.argmax(y, 1))
                self.__graph_ops['accuracy'] = tf.reduce_mean(tf.cast(correct_predictions, tf.float32))

            # Calculate test accuracy
            if self.__has_moderation:
                x_test, self.__graph_ops['y_test'], mod_w_test = tf.train.batch(
                    [self.__test_images, self.__test_labels, self.__test_moderation_features],
                    batch_size=self.__batch_size,
                    num_threads=self.__num_threads,
                    capacity=self.__queue_capacity)
            else:
                x_test, self.__graph_ops['y_test'] = tf.train.batch([self.__test_images, self.__test_labels],
                                                batch_size=self.__batch_size,
                                                num_threads=self.__num_threads,
                                                capacity=self.__queue_capacity)

            if self.__problem_type == definitions.ProblemType.REGRESSION:
                self.__graph_ops['y_test'] = loaders.label_string_to_tensor(self.__graph_ops['y_test'], self.__batch_size, self.__num_regression_outputs)

            x_test = tf.reshape(x_test, shape=[-1, self.__image_height, self.__image_width, self.__image_depth])
            if self.__problem_type == definitions.ProblemType.SEMANTICSEGMETNATION:
                y_test = tf.reshape(y_test, shape=[-1, self.__image_height, self.__image_width, 1])

            if self.__with_patching:
                # Take a slice of image. Same size and location as the slice from training, if semantic.
                patch_width = self.__patch_width
                patch_height = self.__patch_height
                x_test = tf.image.extract_glimpse(x_test, [patch_height, patch_width], offsets,
                                                  normalized=False, centered=False)
                if self.__problem_type == definitions.ProblemType.SEMANTICSEGMETNATION:
                    y_test = tf.image.extract_glimpse(y_test, [patch_height, patch_width], offsets,
                                                      normalized=False, centered=False)

            if self.__has_moderation:
                self.__graph_ops['x_test_predicted'] = self.forward_pass(x_test, deterministic=True, moderation_features=mod_w_test)
            else:
                self.__graph_ops['x_test_predicted'] = self.forward_pass(x_test, deterministic=True)

            if self.__problem_type == definitions.ProblemType.CLASSIFICATION:
                test_class_predictions = tf.argmax(tf.nn.softmax(self.__graph_ops['x_test_predicted']), 1)
                test_correct_predictions = tf.equal(test_class_predictions, tf.argmax(self.__graph_ops['y_test'], 1))
                self.__graph_ops['test_losses'] = test_correct_predictions
                self.__graph_ops['test_accuracy'] = tf.reduce_mean(tf.cast(test_correct_predictions, tf.float32))
            elif self.__problem_type == definitions.ProblemType.REGRESSION:
                if self.__num_regression_outputs == 1:
                    self.__graph_ops['test_losses'] = tf.squeeze(tf.stack(tf.subtract(self.__graph_ops['x_test_predicted'], self.__graph_ops['y_test'])))
                else:
                    self.__graph_ops['test_losses'] = self.__l2_norm(tf.subtract(self.__graph_ops['x_test_predicted'], self.__graph_ops['y_test']))

                self.__graph_ops['test_cost'] = tf.reduce_mean(tf.abs(self.__graph_ops['test_losses']))
            elif self.__problem_type == definitions.ProblemType.SEMANTICSEGMETNATION:
<<<<<<< HEAD
                test_losses = tf.reduce_mean(tf.nn.sigmoid_cross_entropy_with_logits(logits=x_test_predicted,
                                                                                     labels=y_test[:, :, :, 0]), axis=2)
                test_losses = tf.transpose(tf.reduce_mean(test_losses, axis=1))
                test_cost = tf.reduce_mean(test_losses)
=======
                self.__graph_ops['test_losses'] = tf.reduce_mean(tf.abs(tf.subtract(self.__graph_ops['x_test_predicted'], self.__graph_ops['y_test'])), axis=2)
                self.__graph_ops['test_losses'] = tf.transpose(tf.reduce_mean(self.__graph_ops['test_losses'], axis=1))
                self.__graph_ops['test_cost'] = tf.reduce_mean(self.__graph_ops['test_losses'])
>>>>>>> 4fe68b27

            # Epoch summaries for Tensorboard
            if self.__tb_dir is not None:
                self.__log('Creating Tensorboard summaries...')
                # Summaries for any problem type
                tf.summary.scalar('train/loss', self.__graph_ops['cost'], collections=['custom_summaries'])
                tf.summary.scalar('train/learning_rate', self.__learning_rate, collections=['custom_summaries'])
                tf.summary.scalar('train/l2_loss', l2_cost, collections=['custom_summaries'])
                filter_summary = self.__get_weights_as_image(self.__first_layer().weights)
                tf.summary.image('filters/first', filter_summary, collections=['custom_summaries'])

                # Summaries for classification problems
                if self.__problem_type == definitions.ProblemType.CLASSIFICATION:
                    tf.summary.scalar('train/accuracy', self.__graph_ops['accuracy'], collections=['custom_summaries'])
                    tf.summary.scalar('test/accuracy', self.__graph_ops['test_accuracy'], collections=['custom_summaries'])
                    tf.summary.histogram('train/class_predictions', class_predictions, collections=['custom_summaries'])
                    tf.summary.histogram('test/class_predictions', test_class_predictions,
                                         collections=['custom_summaries'])

                # Summaries for regression
                if self.__problem_type == definitions.ProblemType.REGRESSION:
                    if self.__num_regression_outputs == 1:
                        tf.summary.scalar('train/regression_loss', regression_loss, collections=['custom_summaries'])
                        tf.summary.scalar('test/loss', self.__graph_ops['test_cost'], collections=['custom_summaries'])
                        tf.summary.histogram('test/batch_losses', self.__graph_ops['test_losses'], collections=['custom_summaries'])

                # Summaries for semantic segmentation
                if self.__problem_type == definitions.ProblemType.SEMANTICSEGMETNATION:
                    tf.summary.scalar('test/loss', self.__graph_ops['test_cost'], collections=['custom_summaries'])
                    train_images_summary = self.__get_weights_as_image(
                        tf.transpose(tf.expand_dims(xx, -1), (1, 2, 3, 0)))
                    tf.summary.image('masks/train', train_images_summary, collections=['custom_summaries'])
                    test_images_summary = self.__get_weights_as_image(
                        tf.transpose(tf.expand_dims(self.__graph_ops['x_test_predicted'], -1), (1, 2, 3, 0)))
                    tf.summary.image('masks/test', test_images_summary, collections=['custom_summaries'])

                # Summaries for each layer
                for layer in self.__layers:
                    if hasattr(layer, 'name') and not isinstance(layer, layers.batchNormLayer):
                        tf.summary.histogram('weights/' + layer.name, layer.weights, collections=['custom_summaries'])
                        tf.summary.histogram('biases/' + layer.name, layer.biases, collections=['custom_summaries'])
                        tf.summary.histogram('activations/' + layer.name, layer.activations,
                                             collections=['custom_summaries'])

                self.__graph_ops['merged'] = tf.summary.merge_all(key='custom_summaries')

    def begin_training(self, return_test_loss=False):
        """
        Initialize the network and either run training to the specified max epoch, or load trainable variables.
        The full test accuracy is calculated immediately afterward. Finally, the trainable parameters are saved and
        the session is shut down.
        Before calling this function, the images and labels should be loaded, as well as all relevant hyperparameters.
        """
        with self.__graph.as_default():
            self.__assemble_graph()

            # Either load the network parameters from a checkpoint file or start training
            if self.__load_from_saved is not False:
                self.load_state()

                self.__initialize_queue_runners()

                self.compute_full_test_accuracy()

                self.shut_down()
            else:
                if self.__tb_dir is not None:
                    train_writer = tf.summary.FileWriter(self.__tb_dir, self.__session.graph)

                self.__log('Initializing parameters...')
                init_op = tf.global_variables_initializer()
                self.__session.run(init_op)

                self.__initialize_queue_runners()

                self.__log('Beginning training...')

                self.__set_learning_rate()

                for i in range(self.__maximum_training_batches):
                    start_time = time.time()
                    self.__global_epoch = i

                    self.__session.run(self.__graph_ops['optimizer'])

                    if self.__global_epoch > 0 and self.__global_epoch % self.__report_rate == 0:
                        elapsed = time.time() - start_time

                        if self.__tb_dir is not None:
                            summary = self.__session.run(self.__graph_ops['merged'])
                            train_writer.add_summary(summary, i)

                        if self.__problem_type == definitions.ProblemType.CLASSIFICATION:
                            loss, epoch_accuracy, epoch_test_accuracy = self.__session.run(
                                [self.__graph_ops['cost'],
                                 self.__graph_ops['accuracy'],
                                 self.__graph_ops['test_accuracy']])

                            samples_per_sec = self.__batch_size / elapsed

                            self.__log(
                                'Results for batch {} (epoch {}) - Loss: {:.5f}, Training Accuracy: {:.4f}, samples/sec: {:.2f}'
                                    .format(i,
                                            i / (self.__total_training_samples / self.__batch_size),
                                            loss,
                                            epoch_accuracy,
                                            samples_per_sec))
                        elif self.__problem_type == definitions.ProblemType.REGRESSION or \
                                        self.__problem_type == definitions.ProblemType.SEMANTICSEGMETNATION:
                            loss, epoch_test_loss = self.__session.run([self.__graph_ops['cost'],
                                                                        self.__graph_ops['test_cost']])

                            samples_per_sec = self.__batch_size / elapsed

                            self.__log(
                                'Results for batch {} (epoch {}) - Loss: {}, samples/sec: {:.2f}'
                                    .format(i,
                                            i / (self.__total_training_samples / self.__batch_size),
                                            loss,
                                            samples_per_sec))

                        if self.__save_checkpoints and self.__global_epoch % (self.__report_rate * 100) == 0:
                            self.save_state()
                    else:
                        loss = self.__session.run([self.__graph_ops['cost']])

                    # Commented out because I added a new loss function, and it was a vector, not a scalar
                    if loss == 0.0:
                        self.__log('Stopping due to zero loss')
                        break

                    if i == self.__maximum_training_batches - 1:
                        self.__log('Stopping due to maximum epochs')

                self.save_state()

                final_test_loss = self.compute_full_test_accuracy()

                # Commented out because I wanted to test on the model directly after training on another dataset.
                # self.shut_down()

                if return_test_loss:
                    return final_test_loss
                else:
                    return

    def begin_training_with_hyperparameter_search(self, l2_reg_limits=None, lr_limits=None, num_steps=3):
        """
        Performs grid-based hyperparameter search given the ranges passed. Parameters are optional.

        :param l2_reg_limits: array representing a range of L2 regularization coefficients in the form [low, high]
        :param lr_limits: array representing a range of learning rates in the form [low, high]
        :param num_steps: the size of the grid. Larger numbers are exponentially slower.
        """

        all_l2_reg = []
        all_lr = []
        base_tb_dir = self.__tb_dir

        unaltered_image_height = self.__image_height
        unaltered_image_width = self.__image_width
        unaltered_epochs = self.__maximum_training_batches

        if l2_reg_limits is None:
            all_l2_reg = [self.__reg_coeff]
        else:
            step_size = (l2_reg_limits[1] - l2_reg_limits[0]) / np.float32(num_steps-1)
            all_l2_reg = np.arange(l2_reg_limits[0], l2_reg_limits[1], step_size)
            all_l2_reg = np.append(all_l2_reg, l2_reg_limits[1])

        if lr_limits is None:
            all_lr = [self.__learning_rate]
        else:
            step_size = (lr_limits[1] - lr_limits[0]) / np.float32(num_steps-1)
            all_lr = np.arange(lr_limits[0], lr_limits[1], step_size)
            all_lr = np.append(all_lr, lr_limits[1])

        all_loss_results = np.empty([len(all_l2_reg), len(all_lr)])

        for i, current_l2 in enumerate(all_l2_reg):
            for j, current_lr in enumerate(all_lr):
                self.__log('HYPERPARAMETER SEARCH: Doing l2reg=%f, lr=%f' % (current_l2, current_lr))

                # Make a new graph, associate a new session with it.
                self.__reset_graph()
                self.__reset_session()

                self.__learning_rate = current_lr
                self.__reg_coeff = current_l2

                # Set calculated variables back to their unaltered form
                self.__image_height = unaltered_image_height
                self.__image_width = unaltered_image_width
                self.__maximum_training_batches = unaltered_epochs

                # Reset the reg. coef. for all fc layers.
                with self.__graph.as_default():
                    for layer in self.__layers:
                        if isinstance(layer, layers.fullyConnectedLayer):
                            layer.regularization_coefficient = current_l2

                if base_tb_dir is not None:
                    self.__tb_dir = base_tb_dir+'_lr:'+current_lr.astype('str')+'_l2:'+current_l2.astype('str')

                try:
                    current_loss = self.begin_training(return_test_loss=True)
                    all_loss_results[i][j] = current_loss
                except:
                    self.__log('HYPERPARAMETER SEARCH: Run threw an exception, this result will be NaN.')
                    all_loss_results[i][j] = np.nan

        self.__log('Finished hyperparameter search, failed runs will appear as NaN.')
        self.__log('All l2 coef. tested:')
        self.__log('\n'+np.array2string(np.transpose(all_l2_reg)))
        self.__log('All learning rates tested:')
        self.__log('\n'+np.array2string(all_lr))
        self.__log('Loss/error grid:')
        self.__log('\n'+np.array2string(all_loss_results, precision=4))

    def compute_full_test_accuracy(self):
        """Returns statistics of the test losses depending on the type of task"""

        self.__log('Computing total test accuracy/regression loss...')

        with self.__graph.as_default():
            num_test = self.__total_raw_samples - self.__total_training_samples
            num_batches = int(num_test / self.__batch_size) + 1

            if num_batches == 0:
                warnings.warn('Less than a batch of testing data')
                exit()

            sum = 0.0
            all_losses = np.empty(shape=(self.__num_regression_outputs))
            all_y = np.empty(shape=(self.__num_regression_outputs))
            all_predictions = np.empty(shape=(self.__num_regression_outputs))

            # Main test loop
            for i in range(num_batches):
                if self.__problem_type == definitions.ProblemType.CLASSIFICATION:
                    batch_mean = self.__session.run([self.__graph_ops['test_losses']])
                    sum = sum + np.mean(batch_mean)
                elif self.__problem_type == definitions.ProblemType.REGRESSION:
                    r_losses, r_y, r_predicted = self.__session.run([self.__graph_ops['test_losses'],
                                                                     self.__graph_ops['y_test'],
                                                                     self.__graph_ops['x_test_predicted']])

                    all_losses = np.concatenate((all_losses, r_losses), axis=0)
                    all_y = np.concatenate((all_y, np.squeeze(r_y)), axis=0)
                    all_predictions = np.concatenate((all_predictions, np.squeeze(r_predicted)), axis=0)
                elif self.__problem_type == definitions.ProblemType.SEMANTICSEGMETNATION:
                    r_losses = self.__session.run([self.__graph_ops['test_losses']])

                    all_losses = np.concatenate((all_losses, r_losses[0]), axis=0)

            # Delete the weird first entries
            all_losses = np.delete(all_losses, 0)
            all_y = np.delete(all_y, 0)
            all_predictions = np.delete(all_predictions, 0)

            if self.__problem_type == definitions.ProblemType.CLASSIFICATION:
                # For classification problems (assumed to be multi-class), we want accuracy and confusion matrix
                mean = (sum / num_batches)

                self.__log('Average test accuracy: {:.5f}'.format(mean))

                return 1.0-mean.astype(np.float32)
            elif self.__problem_type == definitions.ProblemType.REGRESSION or \
                            self.__problem_type == definitions.ProblemType.SEMANTICSEGMETNATION:
                # For regression problems we want relative and abs mean, std of L2 norms, plus a histogram of errors
                abs_mean = np.mean(np.abs(all_losses))
                abs_var = np.var(np.abs(all_losses))
                abs_std = np.sqrt(abs_var)

                mean = np.mean(all_losses)
                var = np.var(all_losses)
                mse = np.mean(np.square(all_losses))
                std = np.sqrt(var)
                max = np.amax(all_losses)
                min = np.amin(all_losses)

                hist, _ = np.histogram(all_losses, bins=100)

                self.__log('Mean loss: {}'.format(mean))
                self.__log('Loss standard deviation: {}'.format(std))
                self.__log('Mean absolute loss: {}'.format(abs_mean))
                self.__log('Absolute loss standard deviation: {}'.format(abs_std))
                self.__log('Min error: {}'.format(min))
                self.__log('Max error: {}'.format(max))
                self.__log('MSE: {}'.format(mse))

                if len(all_y) > 0:
                    all_y_mean = np.mean(all_y)
                    total_error = np.sum(np.square(all_y - all_y_mean))
                    unexplained_error = np.sum(np.square(all_losses))
                    R2 = 1. - (unexplained_error / total_error)

                    self.__log('R^2: {}'.format(R2))
                    self.__log('All test labels:')
                    self.__log(all_y)

                if len(all_predictions) > 0:
                    self.__log('All predictions:')
                    self.__log(all_predictions)

                self.__log('Histogram of L2 losses:')
                self.__log(hist)

                return abs_mean.astype(np.float32)

            return

    def shut_down(self):
        """Stop all queues and end session. The model cannot be used anymore after a shut down is completed."""
        self.__log('Shutdown requested, ending session...')

        self.__coord.request_stop()
        self.__coord.join(self.__threads)

        self.__session.close()

    def __get_weights_as_image(self, kernel):
        """Filter visualization, adapted with permission from https://gist.github.com/kukuruza/03731dc494603ceab0c5"""
        with self.__graph.as_default():
            pad = 1
            grid_X = 4
            grid_Y = (kernel.get_shape().as_list()[-1] / 4)
            num_channels = kernel.get_shape().as_list()[2]

            # pad X and Y
            x1 = tf.pad(kernel, tf.constant([[pad, 0], [pad, 0], [0, 0], [0, 0]]))

            # X and Y dimensions, w.r.t. padding
            Y = kernel.get_shape()[0] + pad
            X = kernel.get_shape()[1] + pad

            # pack into image with proper dimensions for tf.image_summary
            x2 = tf.transpose(x1, (3, 0, 1, 2))
            x3 = tf.reshape(x2, tf.stack([grid_X, Y * grid_Y, X, num_channels]))
            x4 = tf.transpose(x3, (0, 2, 1, 3))
            x5 = tf.reshape(x4, tf.stack([1, X * grid_X, Y * grid_Y, num_channels]))
            x6 = tf.transpose(x5, (2, 1, 3, 0))
            x7 = tf.transpose(x6, (3, 0, 1, 2))

            # scale to [0, 1]
            x_min = tf.reduce_min(x7)
            x_max = tf.reduce_max(x7)
            x8 = (x7 - x_min) / (x_max - x_min)

        return x8

    def save_state(self, directory=None):
        """Save all trainable variables as a checkpoint in the current working path"""
        self.__log('Saving parameters...')

        if directory is None:
            dir = './saved_state'
        else:
            dir = directory + 'saved_state'

        if not os.path.isdir(dir):
            os.mkdir(dir)

        with self.__graph.as_default():
            saver = tf.train.Saver(tf.trainable_variables())
            saver.save(self.__session, dir + '/tfhSaved')

        self.__has_trained = True

    def load_state(self):
        """
        Load all trainable variables from a checkpoint file specified from the load_from_saved parameter in the
        class constructor.
        """
        if self.__load_from_saved is not False:
            self.__log('Loading from checkpoint file...')

            with self.__graph.as_default():
                saver = tf.train.Saver(tf.trainable_variables())
                saver.restore(self.__session, tf.train.latest_checkpoint(self.__load_from_saved))

            self.__has_trained = True
        else:
            warnings.warn('Tried to load state with no file given. Make sure load_from_saved is set in constructor.')
            exit()

    def __set_learning_rate(self):
        if self.__lr_decay_factor is not None:
            self.__learning_rate = tf.train.exponential_decay(self.__learning_rate,
                                                              self.__global_epoch,
                                                              self.__lr_decay_epochs,
                                                              self.__lr_decay_factor,
                                                              staircase=True)

    def forward_pass(self, x, deterministic=False, moderation_features=None):
        """
        Perform a forward pass of the network with an input tensor.
        In general, this is only used when the model is integrated into a Tensorflow graph.
        See also forward_pass_with_file_inputs.

        :param x: input tensor where the first dimension is batch
        :param deterministic: if True, performs inference-time operations on stochastic layers e.g. DropOut layers
        :return: output tensor where the first dimension is batch
        """
        with self.__graph.as_default():
            for layer in self.__layers:
                if isinstance(layer, layers.moderationLayer) and moderation_features is not None:
                    x = layer.forward_pass(x, deterministic, moderation_features)
                else:
                    x = layer.forward_pass(x, deterministic)

        return x

    def forward_pass_with_file_inputs(self, x):
        """
        Get network outputs with a list of filenames of images as input.
        Handles all the loading and batching automatically, so the size of the input can exceed the available memory
        without any problems.

        :param x: list of strings representing image filenames
        :return: ndarray representing network outputs corresponding to inputs in the same order
        """
        #if not self.__with_patching:
        #    raise RuntimeError("patching dimensions were not specified."+
        #                       " Need to use DPPModel.set_patch_size(height, width) before training.")

        with self.__graph.as_default():
            if self.__problem_type == definitions.ProblemType.CLASSIFICATION:
                total_outputs = np.empty([1, self.__last_layer().output_size])
            elif self.__problem_type == definitions.ProblemType.REGRESSION:
                total_outputs = np.empty([1, self.__num_regression_outputs])
            elif self.__problem_type == definitions.ProblemType.SEMANTICSEGMETNATION:
                # we want the largest multiple of of patch height/width that is smaller than the original
                # image height/width, for the final image dimensions
                if self.__with_patching:
                    patch_height = self.__patch_height
                    patch_width = self.__patch_width
                    final_height = (self.__image_height // patch_height) * patch_height
                    final_width = (self.__image_width // patch_width) * patch_width
                    total_outputs = np.empty([1, final_height, final_width])
                else:
                    total_outputs = np.empty([1, self.__image_height, self.__image_width])
            else:
                warnings.warn('Problem type is not recognized')
                exit()

            num_batches = len(x) // self.__batch_size
            remainder = len(x) % self.__batch_size

            if remainder != 0:
                num_batches += 1
                remainder = self.__batch_size - remainder

            self.load_images_from_list(x)

            x_test = tf.train.batch([self.__all_images], batch_size=self.__batch_size, num_threads=self.__num_threads)
            x_test = tf.reshape(x_test, shape=[-1, self.__image_height, self.__image_width, self.__image_depth])

            if self.__with_patching:
                # Split the images up into the multiple slices of size patch_height x patch_width
                ksizes = [1, patch_height, patch_width, 1]
                strides = [1, patch_height, patch_width, 1]
                rates = [1, 1, 1, 1]
                x_test = tf.extract_image_patches(x_test, ksizes, strides, rates, "VALID")
                x_test = tf.reshape(x_test, shape=[-1, patch_height, patch_width, self.__image_depth])

            # Run model on them
            x_pred = self.forward_pass(x_test, deterministic=True)

            if self.__load_from_saved:
                self.load_state()

            self.__initialize_queue_runners()

            if self.__with_patching:
                num_patch_rows = final_height // patch_height
                num_patch_cols = final_width // patch_width
                for i in range(num_batches):
                    xx = self.__session.run(x_pred)

                    # new generalized version of image stitching
                    for img in np.array_split(xx, self.__batch_size): # for each img in current batch
                        # we are going to build a list of rows of imgs called img_rows, where each element
                        # of img_rows is a row of img's concatenated together horizontally (axis=1), then we will
                        # iterate through img_rows concatenating the rows vertically (axis=0) to build
                        # the full img

                        img_rows = []
                        # for each row
                        for j in range(num_patch_rows):
                            curr_row = img[j*num_patch_rows] # start new row with first img
                            # iterate through the rest of the row, concatenating img's together
                            for k in range(1, num_patch_cols):
                                curr_row = np.concatenate((curr_row, img[k+(j*num_patch_rows)]), axis=1) # horizontal cat
                            img_rows.append(curr_row) # add row of img's to the list

                        # start full img with the first full row of imgs
                        full_img = img_rows[0]
                        # iterate through rest of rows, concatenating rows together
                        for row_num in range(1, num_patch_rows):
                            full_img = np.concatenate((full_img, img_rows[row_num]), axis=0) # vertical cat

                        # need to match total_outputs dimensions, so we add a dimension to the shape to match
                        full_img = np.array([full_img]) # shape transformation: (x,y) --> (1,x,y)
                        total_outputs = np.append(total_outputs, full_img, axis=0) # add the final img to the list of imgs


            else:
                for i in range(int(num_batches)):
                    xx = self.__session.run(x_pred)
                    total_outputs = np.append(total_outputs, xx, axis=0)

            # delete weird first row
            total_outputs = np.delete(total_outputs, 0, 0)

            # delete any outputs which are overruns from the last batch
            if remainder != 0:
                for i in range(remainder):
                    total_outputs = np.delete(total_outputs, -1, 0)

        return total_outputs

    def __batch_mean_l2_loss(self, x):
        """Given a batch of vectors, calculates the mean per-vector L2 norm"""
        with self.__graph.as_default():
            agg = self.__l2_norm(x)
            mean = tf.reduce_mean(agg)

        return mean

    def __l2_norm(self, x):
        """Returns the L2 norm of a tensor"""
        with self.__graph.as_default():
            y = tf.map_fn(lambda ex: tf.sqrt(tf.reduce_sum(ex ** 2)), x)

        return y

    def add_input_layer(self):
        """Add an input layer to the network"""
        if len(self.__layers) > 0:
            raise RuntimeError("Trying to add an input layer to a model that already contains other layers. "+
                               "Input layers need to be the first layer added to the model.")

        self.__log('Adding the input layer...')

        apply_crop = (self.__augmentation_crop and self.__all_images is None and self.__train_images is None)

        if apply_crop:
            size = [self.__batch_size, int(self.__image_height * self.__crop_amount),
                    int(self.__image_width * self.__crop_amount), self.__image_depth]
        else:
            size = [self.__batch_size, self.__image_height, self.__image_width, self.__image_depth]

        with self.__graph.as_default():
            layer = layers.inputLayer(size)

        self.__layers.append(layer)

    def add_moderation_layer(self):
        """Add a moderation layer to the network"""
        self.__log('Adding moderation layer...')

        reshape = self.__last_layer_outputs_volume()

        feat_size = self.__moderation_features_size

        with self.__graph.as_default():
            layer = layers.moderationLayer(copy.deepcopy(self.__last_layer().output_size), feat_size, reshape, self.__batch_size)

        self.__layers.append(layer)

    def add_convolutional_layer(self, filter_dimension, stride_length, activation_function,
                                regularization_coefficient=None):
        """
        Add a convolutional layer to the model.

        :param filter_dimension: array of dimensions in the format [x_size, y_size, depth, num_filters]
        :param stride_length: convolution stride length
        :param activation_function: the activation function to apply to the activation map
        :param regularization_coefficient: optionally, an L2 decay coefficient for this layer (overrides the coefficient
         set by set_regularization_coefficient)
        """
        if len(self.__layers) < 1:
            raise RuntimeError("A convolutional layer cannot be the first layer added to the model. "+
                               "Add an input layer with DPPModel.add_input_layer() first.")
        try:  # try to iterate through filter_dimension, checking it has 4 ints
            for idx, dim in enumerate(filter_dimension):
                if not (isinstance(dim, int) or isinstance(dim, np.int64)): # np.int64 numpy default int
                    raise TypeError()
            if idx != 3:
                raise TypeError()
        except:
            raise TypeError("filter_dimension must be a list or array of 4 ints")
        if not isinstance(stride_length, int):
            raise TypeError("stride_length must be an int")
        if stride_length <= 0:
            raise ValueError("stride_length must be positive")
        if not isinstance(activation_function, str):
            raise TypeError("activation_function must be a str")
        activation_function = activation_function.lower()
        if not activation_function in self.__supported_activation_functions:
            raise ValueError("'"+activation_function+"' is not one of the currently supported activation functions."+
                             " Choose one of: "+
                             " ".join("'"+x+"'" for x in self.__supported_activation_functions))
        if regularization_coefficient is not None:
            if not isinstance(regularization_coefficient, float):
                raise TypeError("regularization_coefficient must be a float or None")
            if regularization_coefficient < 0:
                raise ValueError("regularization_coefficient must be non-negative")

        self.__num_layers_conv += 1
        layer_name = 'conv%d' % self.__num_layers_conv
        self.__log('Adding convolutional layer %s...' % layer_name)

        if regularization_coefficient is None and self.__reg_coeff is not None:
            regularization_coefficient = self.__reg_coeff
        elif regularization_coefficient is None and self.__reg_coeff is None:
            regularization_coefficient = 0.0

        with self.__graph.as_default():
            layer = layers.convLayer(layer_name,
                                     copy.deepcopy(self.__last_layer().output_size),
                                     filter_dimension,
                                     stride_length,
                                     activation_function,
                                     self.__weight_initializer,
                                     regularization_coefficient)

        self.__log('Filter dimensions: {0} Outputs: {1}'.format(filter_dimension, layer.output_size))

        self.__layers.append(layer)

    def add_pooling_layer(self, kernel_size, stride_length, pooling_type='max'):
        """
        Add a pooling layer to the model.

        :param kernel_size: an integer representing the width and height dimensions of the pooling operation
        :param stride_length: convolution stride length
        :param pooling_type: optional, the type of pooling operation
        """
        if len(self.__layers) < 1:
            raise RuntimeError("A pooling layer cannot be the first layer added to the model. "+
                               "Add an input layer with DPPModel.add_input_layer() first.")
        if not isinstance(kernel_size, int):
            raise TypeError("kernel_size must be an int")
        if kernel_size <= 0:
            raise ValueError("kernel_size must be positive")
        if not isinstance(stride_length, int):
            raise TypeError("stride_length must be an int")
        if stride_length <= 0:
            raise ValueError("stride_length must be positive")
        if not isinstance(pooling_type, str):
            raise TypeError("pooling_type must be a str")
        pooling_type = pooling_type.lower()
        if not pooling_type in self.__supported_pooling_types:
            raise ValueError("'"+pooling_type+"' is not one of the currently supported pooling types."+
                             " Choose one of: "+
                             " ".join("'"+x+"'" for x in self.__supported_pooling_types))

        self.__num_layers_pool += 1
        layer_name = 'pool%d' % self.__num_layers_pool
        self.__log('Adding pooling layer %s...' % layer_name)

        with self.__graph.as_default():
            layer = layers.poolingLayer(copy.deepcopy(self.__last_layer().output_size), kernel_size, stride_length, pooling_type)

        self.__log('Outputs: %s' % layer.output_size)

        self.__layers.append(layer)

    def add_normalization_layer(self):
        """Add a local response normalization layer to the model"""
        if len(self.__layers) < 1:
            raise RuntimeError("A normalization layer cannot be the first layer added to the model. "+
                               "Add an input layer with DPPModel.add_input_layer() first.")

        self.__num_layers_norm += 1
        layer_name = 'norm%d' % self.__num_layers_pool
        self.__log('Adding pooling layer %s...' % layer_name)

        with self.__graph.as_default():
            layer = layers.normLayer(copy.deepcopy(self.__last_layer().output_size))

        self.__layers.append(layer)

    def add_dropout_layer(self, p):
        """
        Add a DropOut layer to the model.

        :param p: the keep-probability parameter for the DropOut operation
        """
        if len(self.__layers) < 1:
            raise RuntimeError("A dropout layer cannot be the first layer added to the model. "+
                               "Add an input layer with DPPModel.add_input_layer() first.")
        if not isinstance(p, float):
            raise TypeError("p must be a float")
        if p < 0 or p >= 1:
            raise ValueError("p must be in range [0, 1)")

        self.__num_layers_dropout += 1
        layer_name = 'drop%d' % self.__num_layers_dropout
        self.__log('Adding dropout layer %s...' % layer_name)

        with self.__graph.as_default():
            layer = layers.dropoutLayer(copy.deepcopy(self.__last_layer().output_size), p)

        self.__layers.append(layer)

    def add_batch_norm_layer(self):
        """Add a batch normalization layer to the model."""
        if len(self.__layers) < 1:
            raise RuntimeError("A batch norm layer cannot be the first layer added to the model.")

        self.__num_layers_batchnorm += 1
        layer_name = 'bn%d' % self.__num_layers_batchnorm
        self.__log('Adding batch norm layer %s...' % layer_name)

        with self.__graph.as_default():
            layer = layers.batchNormLayer(layer_name, copy.deepcopy(self.__last_layer().output_size))

        self.__layers.append(layer)

    def add_fully_connected_layer(self, output_size, activation_function, regularization_coefficient=None):
        """
        Add a fully connected layer to the model.

        :param output_size: the number of units in the layer
        :param activation_function: optionally, the activation function to use
        :param regularization_coefficient: optionally, an L2 decay coefficient for this layer (overrides the coefficient
         set by set_regularization_coefficient)
        """
        if len(self.__layers) < 1:
            raise RuntimeError("A fully connected layer cannot be the first layer added to the model. "+
                               "Add an input layer with DPPModel.add_input_layer() first.")
        if not isinstance(output_size, int):
            raise TypeError("output_size must be an int")
        if output_size <= 0:
            raise ValueError("output_size must be positive")
        if not isinstance(activation_function, str):
            raise TypeError("activation_function must be a str")
        activation_function = activation_function.lower()
        if not activation_function in self.__supported_activation_functions:
            raise ValueError("'"+activation_function+"' is not one of the currently supported activation functions."+
                             " Choose one of: "+
                             " ".join("'"+x+"'" for x in self.__supported_activation_functions))
        if regularization_coefficient is not None:
            if not isinstance(regularization_coefficient, float):
                raise TypeError("regularization_coefficient must be a float or None")
            if regularization_coefficient < 0:
                raise ValueError("regularization_coefficient must be non-negative")

        self.__num_layers_fc += 1
        layer_name = 'fc%d' % self.__num_layers_fc
        self.__log('Adding fully connected layer %s...' % layer_name)

        reshape = self.__last_layer_outputs_volume()

        if regularization_coefficient is None and self.__reg_coeff is not None:
            regularization_coefficient = self.__reg_coeff
        if regularization_coefficient is None and self.__reg_coeff is None:
            regularization_coefficient = 0.0

        with self.__graph.as_default():
            layer = layers.fullyConnectedLayer(layer_name,
                                               copy.deepcopy(self.__last_layer().output_size),
                                               output_size,
                                               reshape,
                                               self.__batch_size,
                                               activation_function,
                                               self.__weight_initializer,
                                               regularization_coefficient)

        self.__log('Inputs: {0} Outputs: {1}'.format(layer.input_size, layer.output_size))

        self.__layers.append(layer)

    def add_output_layer(self, regularization_coefficient=None, output_size=None):
        """
        Add an output layer to the network (affine layer where the number of units equals the number of network outputs)

        :param regularization_coefficient: optionally, an L2 decay coefficient for this layer (overrides the coefficient
         set by set_regularization_coefficient)
        :param output_size: optionally, override the output size of this layer. Typically not needed, but required for
        use cases such as creating the output layer before loading data.
        """
        if len(self.__layers) < 1:
            raise RuntimeError("An output layer cannot be the first layer added to the model. "+
                               "Add an input layer with DPPModel.add_input_layer() first.")
        if regularization_coefficient is not None:
            if not isinstance(regularization_coefficient, float):
                raise TypeError("regularization_coefficient must be a float or None")
            if regularization_coefficient < 0:
                raise ValueError("regularization_coefficient must be non-negative")
        if output_size is not None:
            if not isinstance(output_size, int):
                raise TypeError("output_size must be an int or None")
            if output_size <= 0:
                raise ValueError("output_size must be positive")
            if self.__problem_type == definitions.ProblemType.SEMANTICSEGMETNATION:
                raise RuntimeError("output_size should be None for problem_type semantic_segmentation")

        self.__log('Adding output layer...')

        reshape = self.__last_layer_outputs_volume()

        if regularization_coefficient is None and self.__reg_coeff is not None:
            regularization_coefficient = self.__reg_coeff
        if regularization_coefficient is None and self.__reg_coeff is None:
            regularization_coefficient = 0.0

        if output_size is None:
            if self.__problem_type == definitions.ProblemType.CLASSIFICATION:
                num_out = self.__total_classes
            elif self.__problem_type == definitions.ProblemType.REGRESSION:
                num_out = self.__num_regression_outputs
            elif self.__problem_type == definitions.ProblemType.SEMANTICSEGMETNATION:
                filter_dimension = [1, 1, copy.deepcopy(self.__last_layer().output_size[3]), 1]
            else:
                warnings.warn('Problem type is not recognized')
                exit()
        else:
            num_out = output_size

        with self.__graph.as_default():
            if self.__problem_type is definitions.ProblemType.SEMANTICSEGMETNATION:
                layer = layers.convLayer('output',
                                         copy.deepcopy(self.__last_layer().output_size),
                                         filter_dimension,
                                         1,
                                         None,
                                         self.__weight_initializer,
                                         regularization_coefficient)
            else:
                layer = layers.fullyConnectedLayer('output',
                                                   copy.deepcopy(self.__last_layer().output_size),
                                                   num_out,
                                                   reshape,
                                                   self.__batch_size,
                                                   None,
                                                   self.__weight_initializer,
                                                   regularization_coefficient)

        self.__log('Inputs: {0} Outputs: {1}'.format(layer.input_size, layer.output_size))

        self.__layers.append(layer)

    def load_dataset_from_directory_with_csv_labels(self, dirname, labels_file, column_number=False):
        """
        Loads the png images in the given directory into an internal representation, using the labels provided in a CSV
        file.

        :param dirname: the path of the directory containing the images
        :param labels_file: the path of the .csv file containing the labels
        :param column_number: the column number (zero-indexed) of the column in the csv file representing the label
        """
        if not isinstance(dirname, str):
            raise TypeError("dirname must be a str")
        if not os.path.isdir(dirname):
            raise ValueError("'"+dirname+"' does not exist")
        if not isinstance(labels_file, str):
            raise TypeError("labels_file must be a str")

        image_files = [os.path.join(dirname, name) for name in os.listdir(dirname) if
                       os.path.isfile(os.path.join(dirname, name)) & name.endswith('.png')]

        labels = loaders.read_csv_labels(labels_file, column_number)

        self.__total_raw_samples = len(image_files)
        self.__total_classes = len(set(labels))

        self.__log('Total raw examples is %d' % self.__total_raw_samples)
        self.__log('Total classes is %d' % self.__total_classes)

    def load_dataset_from_directory_with_segmentation_masks(self, dirname, seg_dirname):
        """
        Loads the png images in the given directory into an internal representation, using binary segmentation
        masks from another file with the same filename as ground truth.

        :param dirname: the path of the directory containing the images
        :param seg_dirname: the path of the directory containing ground-truth binary segmentation masks
        """

        if self.__problem_type is not definitions.ProblemType.SEMANTICSEGMETNATION:
            warnings.warn('Trying to load a segmentation dataset, but the problem type is not properly set.')
            exit()

        image_files = [os.path.join(dirname, name) for name in os.listdir(dirname) if
                       os.path.isfile(os.path.join(dirname, name)) & name.endswith('.png')]

        seg_files = [os.path.join(seg_dirname, name) for name in os.listdir(seg_dirname) if
                     os.path.isfile(os.path.join(seg_dirname, name)) & name.endswith('.png')]

        self.__total_raw_samples = len(image_files)

        self.__log('Total raw examples is %d' % self.__total_raw_samples)

        self.__raw_image_files = image_files
        self.__raw_labels = seg_files



    def load_ippn_dataset_from_directory(self, dirname, column='strain'):
        """Loads the RGB images and species labels from the International Plant Phenotyping Network dataset."""

        if column == 'treatment':
            labels, ids = loaders.read_csv_labels_and_ids(os.path.join(dirname, 'Metadata.csv'), 2, 0)
        elif column == 'strain':
            labels, ids = loaders.read_csv_labels_and_ids(os.path.join(dirname, 'Metadata.csv'), 1, 0)
        elif column == 'DAG':
            labels, ids = loaders.read_csv_labels_and_ids(os.path.join(dirname, 'Metadata.csv'), 3, 0)
        else:
            warnings.warn('Unknown column in IPPN dataset')
            exit()

        image_files = [os.path.join(dirname, id + '_rgb.png') for id in ids]

        self.__total_raw_samples = len(image_files)

        if self.__problem_type == definitions.ProblemType.CLASSIFICATION:
            self.__total_classes = len(set(labels))

            # transform into numerical one-hot labels
            with self.__graph.as_default():
                labels = loaders.string_labels_to_sequential(labels)
                labels = tf.one_hot(labels, self.__total_classes)

            self.__log('Total classes is %d' % self.__total_classes)
        elif self.__problem_type == definitions.ProblemType.REGRESSION:
            labels = [[label] for label in labels]

        self.__log('Total raw examples is %d' % self.__total_raw_samples)

        self.__raw_image_files = image_files
        self.__raw_labels = labels


    def load_ippn_tray_dataset_from_directory(self, dirname):
        """
        Loads the RGB tray images and plant bounding box labels from the International Plant Phenotyping Network
        dataset.
        """

        images = [os.path.join(dirname, name) for name in os.listdir(dirname) if
                  os.path.isfile(os.path.join(dirname, name)) & name.endswith('_rgb.png')]

        label_files = [os.path.join(dirname, name) for name in os.listdir(dirname) if
                       os.path.isfile(os.path.join(dirname, name)) & name.endswith('_bbox.csv')]

        labels = [loaders.read_csv_labels(label_file) for label_file in label_files]

        self.__all_labels = []

        for label in labels:
            self.__all_labels.append([loaders.box_coordinates_to_pascal_voc_coordinates(l) for l in label])

        self.__total_raw_samples = len(images)

        self.__log('Total raw examples is %d' % self.__total_raw_samples)
        self.__log('Parsing dataset...')

        # do preprocessing
        images = self.__apply_preprocessing(images)

        self.__raw_image_files = images
        self.__raw_labels = self.__all_labels

    def load_ippn_leaf_count_dataset_from_directory(self, dirname):
        """Loads the RGB images and species labels from the International Plant Phenotyping Network dataset."""
        if self.__image_height is None or self.__image_width is None or self.__image_depth is None:
            raise RuntimeError("Image dimensions need to be set before loading data."+
                               " Try using DPPModel.set_image_dimensions() first.")
        if self.__maximum_training_batches is None:
            raise RuntimeError("The number of maximum training epochs needs to be set before loading data."+
                               " Try using DPPModel.set_maximum_training_epochs() first.")

        labels, ids = loaders.read_csv_labels_and_ids(os.path.join(dirname, 'Leaf_counts.csv'), 1, 0)

        # labels must be lists
        labels = [[label] for label in labels]

        image_files = [os.path.join(dirname, id + '_rgb.png') for id in ids]

        self.__total_raw_samples = len(image_files)

        self.__log('Total raw examples is %d' % self.__total_raw_samples)
        self.__log('Parsing dataset...')

        self.__raw_image_files = image_files
        self.__raw_labels = labels

    def load_inra_dataset_from_directory(self, dirname):
        """Loads the RGB images and labels from the INRA dataset."""

        labels, ids = loaders.read_csv_labels_and_ids(os.path.join(dirname, 'AutomatonImages.csv'), 1, 3, character=';')

        # Remove the header line
        labels.pop(0)
        ids.pop(0)

        image_files = [os.path.join(dirname, id) for id in ids]

        self.__total_raw_samples = len(image_files)
        self.__total_classes = len(set(labels))

        # transform into numerical one-hot labels
        labels = loaders.string_labels_to_sequential(labels)
        labels = tf.one_hot(labels, self.__total_classes)

        self.__log('Total raw examples is %d' % self.__total_raw_samples)
        self.__log('Total classes is %d' % self.__total_classes)
        self.__log('Parsing dataset...')

        self.__raw_image_files = image_files
        self.__raw_labels = labels

    def load_cifar10_dataset_from_directory(self, dirname):
        """
        Loads the images and labels from a directory containing the CIFAR-10 image classification dataset as
        downloaded by nvidia DIGITS.
        """

        train_dir = os.path.join(dirname, 'train')
        test_dir = os.path.join(dirname, 'test')
        self.__total_classes = 10
        self.__queue_capacity = 60000

        train_labels, train_images = loaders.read_csv_labels_and_ids(os.path.join(train_dir, 'train.txt'), 1, 0,
                                                                         character=' ')

        def one_hot(labels, num_classes):
            return [[1 if i==label else 0 for i in range(num_classes)] for label in labels]

        # transform into numerical one-hot labels
        train_labels = [int(label) for label in train_labels]
        train_labels = one_hot(train_labels, self.__total_classes)

        test_labels, test_images = loaders.read_csv_labels_and_ids(os.path.join(test_dir, 'test.txt'), 1, 0,
                                                                       character=' ')

        # transform into numerical one-hot labels
        test_labels = [int(label) for label in test_labels]
        test_labels = one_hot(test_labels, self.__total_classes)

        self.__total_raw_samples = len(train_images) + len(test_images)

        self.__log('Total raw examples is %d' % self.__total_raw_samples)
        self.__log('Total classes is %d' % self.__total_classes)

        self.__raw_test_image_files = test_images
        self.__raw_train_image_files = train_images
        self.__raw_test_labels = test_labels
        self.__raw_train_labels = train_labels

    def load_dataset_from_directory_with_auto_labels(self, dirname):
        """Loads the png images in the given directory, using subdirectories to separate classes."""

        # Load all file names and labels into arrays
        subdirs = filter(lambda item: os.path.isdir(item) & (item != '.DS_Store'),
                         [os.path.join(dirname, f) for f in os.listdir(dirname)])

        num_classes = len(subdirs)

        image_files = []
        labels = np.array([])

        for sd in subdirs:
            image_paths = [os.path.join(sd, name) for name in os.listdir(sd) if
                           os.path.isfile(os.path.join(sd, name)) & name.endswith('.png')]
            image_files = image_files + image_paths

            # for one-hot labels
            current_labels = np.zeros((num_classes, len(image_paths)))
            current_labels[self.__total_classes, :] = 1
            labels = np.hstack([labels, current_labels]) if labels.size else current_labels
            self.__total_classes += 1

        labels = tf.transpose(labels)

        self.__total_raw_samples = len(image_files)

        self.__log('Total raw examples is %d' % self.__total_raw_samples)
        self.__log('Total classes is %d' % self.__total_classes)
        self.__log('Parsing dataset...')

        self.__raw_image_files = image_files
        self.__raw_labels = labels

    def load_lemnatec_images_from_directory(self, dirname):
        """
        Loads the RGB (VIS) images from a Lemnatec plant scanner image dataset. Unless you only want to do
        preprocessing, regression or classification labels MUST be loaded first.
        """

        # Load all snapshot subdirectories
        subdirs = filter(lambda item: os.path.isdir(item) & (item != '.DS_Store'),
                         [os.path.join(dirname, f) for f in os.listdir(dirname)])

        image_files = []

        # Load the VIS images in each subdirectory
        for sd in subdirs:
            image_paths = [os.path.join(sd, name) for name in os.listdir(sd) if
                           os.path.isfile(os.path.join(sd, name)) & name.startswith('VIS_SV_')]

            image_files = image_files + image_paths

        # Put the image files in the order of the IDs (if there are any labels loaded)
        sorted_paths = []

        if self.__all_labels is not None:
            for image_id in self.__all_ids:
                path = filter(lambda item: item.endswith(image_id), [p for p in image_files])
                assert len(path) == 1, 'Found no image or multiple images for %r' % image_id
                sorted_paths.append(path[0])
        else:
            sorted_paths = image_files

        self.__total_raw_samples = len(sorted_paths)

        self.__log('Total raw examples is %d' % self.__total_raw_samples)
        self.__log('Parsing dataset...')

        # do preprocessing
        images = self.__apply_preprocessing(sorted_paths)

        # prepare images for training (if there are any labels loaded)

        if self.__all_labels is not None:
            labels = self.__all_labels

            self.__raw_image_files = image_files
            self.__raw_labels = labels

    def load_images_from_list(self, image_files):
        """
        Loads images from a list of file names (strings). Unless you only want to do preprocessing,
        regression or classification labels MUST be loaded first.
        """

        self.__total_raw_samples = len(image_files)

        self.__log('Total raw examples is %d' % self.__total_raw_samples)
        self.__log('Parsing dataset...')

        # do preprocessing
        images = self.__apply_preprocessing(image_files)

        # prepare images for training (if there are any labels loaded)
        if self.__all_labels is not None:
            self.__raw_image_files = images
            self.__raw_labels = self.__all_labels
        else:
            self.__raw_image_files = images
            self.__images_only = True

    def load_multiple_labels_from_csv(self, filepath, id_column=0):
        """
        Load multiple labels from a CSV file, for instance values for regression.
        Parameter id_column is the column number specifying the image file name.
        """

        self.__all_labels, self.__all_ids = loaders.read_csv_multi_labels_and_ids(filepath, id_column)

    def load_images_with_ids_from_directory(self, dir):
        """Loads images from a directroy, relating them to labels by the IDs which were loaded from a CSV file"""

        # Load all images in directory
        image_files = [os.path.join(dir, name) for name in os.listdir(dir) if
                       os.path.isfile(os.path.join(dir, name)) & name.endswith('.png')]

        # Put the image files in the order of the IDs (if there are any labels loaded)
        sorted_paths = []

        if self.__all_labels is not None:
            for image_id in self.__all_ids:
                path = filter(lambda item: item.endswith('/' + image_id), [p for p in image_files])
                assert len(path) == 1, 'Found no image or multiple images for %r' % image_id
                sorted_paths.append(path[0])
        else:
            sorted_paths = image_files

        self.__total_raw_samples = len(sorted_paths)

        self.__log('Total raw examples is %d' % self.__total_raw_samples)
        self.__log('Parsing dataset...')

        # do preprocessing
        images = self.__apply_preprocessing(sorted_paths)

        # prepare images for training (if there are any labels loaded)
        if self.__all_labels is not None:
            self.__raw_image_files = image_files
            self.__raw_labels = self.__all_labels

    def load_training_augmentation_dataset_from_directory_with_csv_labels(self, dirname, labels_file, column_number=1,
                                                                          id_column_number=0):
        """
        Loads the png images from a directory as training augmentation images, using the labels provided in a CSV file.

        :param dirname: the path of the directory containing the images
        :param labels_file: the path of the .csv file containing the labels
        :param column_number: the column number (zero-indexed) of the column in the csv file representing the label
        :param id_column_number: the column number (zero-indexed) representing the file ID
        """

        image_files = [os.path.join(dirname, name) for name in os.listdir(dirname) if
                       os.path.isfile(os.path.join(dirname, name)) & name.endswith('.png')]

        labels, ids = loaders.read_csv_labels_and_ids(labels_file, column_number, id_column_number)

        sorted_paths = []

        for image_id in ids:
            path = filter(lambda item: item.endswith('/' + image_id), [p for p in image_files])
            assert len(path) == 1, 'Found no image or multiple images for %r' % image_id
            sorted_paths.append(path[0])

        self.__training_augmentation_images = sorted_paths
        self.__training_augmentation_labels = labels

    def load_pascal_voc_labels_from_directory(self, dir):
        """Loads single per-image bounding boxes from XML files in Pascal VOC format."""

        self.__all_ids = []
        self.__all_labels = []

        file_paths = [os.path.join(dir, name) for name in os.listdir(dir) if
                      os.path.isfile(os.path.join(dir, name)) & name.endswith('.xml')]

        for voc_file in file_paths:
            id, x_min, x_max, y_min, y_max = loaders.read_single_bounding_box_from_pascal_voc(voc_file)

            # re-scale coordinates if images are being resized
            if self.__resize_images:
                x_min = int(x_min * (float(self.__image_width) / self.__image_width_original))
                x_max = int(x_max * (float(self.__image_width) / self.__image_width_original))
                y_min = int(y_min * (float(self.__image_height) / self.__image_height_original))
                y_max = int(y_max * (float(self.__image_height) / self.__image_height_original))

            self.__all_ids.append(id)
            self.__all_labels.append([x_min, x_max, y_min, y_max])

    def __apply_preprocessing(self, images):
        if not len(self.__preprocessing_steps) == 0:
            self.__log('Performing preprocessing steps...')

            if not os.path.isdir(self.__processed_images_dir):
                os.mkdir(self.__processed_images_dir)

            for step in self.__preprocessing_steps:
                if step == 'auto-segmentation':
                    self.__log('Performing auto-segmentation...')

                    self.__log('Initializing bounding box regressor model...')
                    bbr = networks.boundingBoxRegressor(height=self.__image_height, width=self.__image_width)

                    self.__log('Performing bounding box estimation...')
                    bbs = bbr.forward_pass(images)

                    bbr.shut_down()
                    bbr = None

                    images = zip(images, bbs)

                    self.__log('Bounding box estimation finished, performing segmentation...')

                    processed_images = Parallel(n_jobs=self.__num_threads) \
                        (delayed(preprocessing.do_parallel_auto_segmentation)
                         (i[0], i[1], self.__processed_images_dir, self.__image_height, self.__image_width) for i in
                         images)

                    images = processed_images

        return images

    def __parse_dataset(self, train_images, train_labels, test_images, test_labels, image_type='png', train_mf=None,
                        test_mf=None):
        """Takes training and testing images and labels, creates input queues internally to this instance"""
        with self.__graph.as_default():
            # house keeping
            if isinstance(train_images, tf.Tensor):
                self.__total_training_samples = train_images.get_shape().as_list()[0]
            else:
                self.__total_training_samples = len(train_images)

            if self.__total_training_samples is None:
                self.__total_training_samples = int(self.__total_raw_samples * self.__train_test_split)

            # moderation features queues
            if train_mf is not None:
                train_moderation_queue = tf.train.slice_input_producer([train_mf], shuffle=False)
                self.__train_moderation_features = tf.cast(train_moderation_queue[0], tf.float32)

            if test_mf is not None:
                test_moderation_queue = tf.train.slice_input_producer([test_mf], shuffle=False)
                self.__test_moderation_features = tf.cast(test_moderation_queue[0], tf.float32)

            # calculate number of batches to run
            batches_per_epoch = self.__total_training_samples / float(self.__batch_size)
            self.__maximum_training_batches = int(self.__maximum_training_batches * batches_per_epoch)

            self.__log('Batches per epoch: {:f}'.format(batches_per_epoch))
            self.__log('Running to {0} batches'.format(self.__maximum_training_batches))

            if self.__batch_size > self.__total_training_samples:
                self.__log('Less than one batch in training set, exiting now')
                exit()

            # create input queues
            train_input_queue = tf.train.slice_input_producer([train_images, train_labels], shuffle=False)
            test_input_queue = tf.train.slice_input_producer([test_images, test_labels], shuffle=False)

            if self.__problem_type is definitions.ProblemType.SEMANTICSEGMETNATION:
                self.__test_labels = tf.image.decode_png(tf.read_file(test_input_queue[1]), channels=1)
                self.__train_labels = tf.image.decode_png(tf.read_file(train_input_queue[1]),
                                                          channels=1)

                # normalize to 1.0
                self.__train_labels = tf.image.convert_image_dtype(self.__train_labels, dtype=tf.float32)
                self.__test_labels = tf.image.convert_image_dtype(self.__test_labels, dtype=tf.float32)

                # resize if we are using that
                if self.__resize_images:
                    self.__train_labels = tf.image.resize_images(self.__train_labels,
                                                                 [self.__image_height, self.__image_width])
                    self.__test_labels = tf.image.resize_images(self.__test_labels,
                                                                [self.__image_height, self.__image_width])

                    # make into a binary mask
                    self.__test_labels = tf.reduce_mean(self.__test_labels, axis=2)
                    self.__train_labels = tf.reduce_mean(self.__train_labels, axis=2)
            else:
                self.__test_labels = test_input_queue[1]
                self.__train_labels = train_input_queue[1]

            # pre-processing for training and testing images
            if image_type is 'jpg':
                self.__train_images = tf.image.decode_jpeg(tf.read_file(train_input_queue[0]),
                                                           channels=self.__image_depth)
                self.__test_images = tf.image.decode_jpeg(tf.read_file(test_input_queue[0]),
                                                          channels=self.__image_depth)
            else:
                self.__train_images = tf.image.decode_png(tf.read_file(train_input_queue[0]),
                                                          channels=self.__image_depth)
                self.__test_images = tf.image.decode_png(tf.read_file(test_input_queue[0]), channels=self.__image_depth) ## HERE [0]

            # convert images to float and normalize to 1.0
            self.__train_images = tf.image.convert_image_dtype(self.__train_images, dtype=tf.float32)
            self.__test_images = tf.image.convert_image_dtype(self.__test_images, dtype=tf.float32)

            if self.__resize_images is True:
                self.__train_images = tf.image.resize_images(self.__train_images,
                                                             [self.__image_height, self.__image_width])
                self.__test_images = tf.image.resize_images(self.__test_images,
                                                            [self.__image_height, self.__image_width])

            if self.__augmentation_crop is True:

                self.__image_height = int(self.__image_height * self.__crop_amount)
                self.__image_width = int(self.__image_width * self.__crop_amount)

                self.__train_images = tf.random_crop(self.__train_images, [self.__image_height, self.__image_width, 3])
                self.__test_images = tf.image.resize_image_with_crop_or_pad(self.__test_images, self.__image_height,
                                                                            self.__image_width)

            if self.__crop_or_pad_images is True:
                # pad or crop to deal with images of different sizes
                self.__train_images = tf.image.resize_image_with_crop_or_pad(self.__train_images, self.__image_height,
                                                                             self.__image_width)
                self.__test_images = tf.image.resize_image_with_crop_or_pad(self.__test_images, self.__image_height,
                                                                            self.__image_width)

                if self.__problem_type == definitions.ProblemType.SEMANTICSEGMETNATION:
                    self.__train_labels = tf.image.resize_image_with_crop_or_pad(self.__train_labels,
                                                         self.__image_height, self.__image_width)
                    self.__test_labels = tf.image.resize_image_with_crop_or_pad(self.__test_labels,
                                                        self.__image_height, self.__image_width)

            if self.__augmentation_flip_horizontal is True:
                # apply flip horizontal augmentation
                self.__train_images = tf.image.random_flip_left_right(self.__train_images)

            if self.__augmentation_flip_vertical is True:
                # apply flip vertical augmentation
                self.__train_images = tf.image.random_flip_up_down(self.__train_images)

            if self.__augmentation_contrast is True:
                # apply random contrast and brightness augmentation
                self.__train_images = tf.image.random_brightness(self.__train_images, max_delta=63)
                self.__train_images = tf.image.random_contrast(self.__train_images, lower=0.2, upper=1.8)

            # mean-center all inputs
            self.__train_images = tf.image.per_image_standardization(self.__train_images)
            self.__test_images = tf.image.per_image_standardization(self.__test_images)

            # define the shape of the image tensors so it matches the shape of the images
            self.__train_images.set_shape([self.__image_height, self.__image_width, self.__image_depth])
            self.__test_images.set_shape([self.__image_height, self.__image_width, self.__image_depth])


    def __parse_images(self, images, image_type='png'):
        """Takes some images as input, creates producer of processed images internally to this instance"""
        with self.__graph.as_default():
            input_queue = tf.train.string_input_producer(images, shuffle=False)

            reader = tf.WholeFileReader()
            key, file = reader.read(input_queue)

            # pre-processing for all images

            if image_type is 'jpg':
                input_images = tf.image.decode_jpeg(file, channels=self.__image_depth)
            else:
                input_images = tf.image.decode_png(file, channels=self.__image_depth)

            # convert images to float and normalize to 1.0
            input_images = tf.image.convert_image_dtype(input_images, dtype=tf.float32)

            if self.__resize_images is True:
                input_images = tf.image.resize_images(input_images, [self.__image_height, self.__image_width])

            if self.__augmentation_crop is True:
                self.__image_height = int(self.__image_height * self.__crop_amount)
                self.__image_width = int(self.__image_width * self.__crop_amount)
                input_images = tf.image.resize_image_with_crop_or_pad(input_images, self.__image_height,
                                                                      self.__image_width)

            if self.__crop_or_pad_images is True:
                # pad or crop to deal with images of different sizes
                input_images = tf.image.resize_image_with_crop_or_pad(input_images, self.__image_height,
                                                                      self.__image_width)

            # mean-center all inputs
            input_images = tf.image.per_image_standardization(input_images)

            # define the shape of the image tensors so it matches the shape of the images
            input_images.set_shape([self.__image_height, self.__image_width, self.__image_depth])

            self.__all_images = input_images<|MERGE_RESOLUTION|>--- conflicted
+++ resolved
@@ -106,7 +106,7 @@
     __maximum_training_batches = None
     __reg_coeff = None
     __optimizer = 'Adam'
-    __weight_initializer = 'Normal'
+    __weight_initializer = 'normal'
 
     __learning_rate = 0.01
     __lr_decay_factor = None
@@ -419,7 +419,6 @@
             warnings.warn('Problem type specified not supported')
             exit()
 
-<<<<<<< HEAD
     def set_patch_size(self, height, width):
         # if self.__problem_type != definitions.ProblemType.SEMANTICSEGMETNATION:
         #     throw RuntimeError
@@ -435,26 +434,7 @@
         self.__patch_width = width
         self.__with_patching = True
 
-    def begin_training(self):
-        """
-        Initialize the network and either run training to the specified max epoch, or load trainable variables.
-        The full test accuracy is calculated immediately afterward. Finally, the trainable parameters are saved and
-        the session is shut down.
-        Before calling this function, the images and labels should be loaded, as well as all relevant hyperparameters.
-        """
-        if None in [self.__train_images, self.__test_images,
-                    self.__train_labels, self.__test_labels]:
-            raise RuntimeError("Images and Labels need to be loaded before you can begin training. "+
-                               "Try first using one of the methods starting with 'load_...' such as "+
-                               "'DPPModel.load_dataset_from_directory_with_csv_labels()'")
-        if (len(self.__layers) < 1):
-            raise RuntimeError("There are no layers currently added to the model when trying to begin training. "+
-                               "Add layers first by using functions such as 'DPPModel.add_input_layer()' or "+
-                               "'DPPModel.add_convolutional_layer()'. See documentation for a complete list of layers.")
-
-=======
     def __assemble_graph(self):
->>>>>>> 4fe68b27
         with self.__graph.as_default():
             self.__log('Parsing dataset...')
 
@@ -541,13 +521,8 @@
                 regression_loss = self.__batch_mean_l2_loss(tf.subtract(xx, y))
                 self.__graph_ops['cost'] = tf.add(regression_loss, l2_cost)
             elif self.__problem_type == definitions.ProblemType.SEMANTICSEGMETNATION:
-<<<<<<< HEAD
                 pixel_loss = tf.reduce_mean(tf.nn.sigmoid_cross_entropy_with_logits(logits=xx, labels=y[:,:,:,0]))
-                cost = tf.squeeze(tf.add(pixel_loss, l2_cost))
-=======
-                pixel_loss = tf.reduce_mean(tf.abs(tf.subtract(xx, y)))
                 self.__graph_ops['cost'] = tf.squeeze(tf.add(pixel_loss, l2_cost))
->>>>>>> 4fe68b27
 
             if self.__optimizer == 'Adagrad':
                 self.__graph_ops['optimizer'] = tf.train.AdagradOptimizer(self.__learning_rate).minimize(self.__graph_ops['cost'])
@@ -588,7 +563,7 @@
 
             x_test = tf.reshape(x_test, shape=[-1, self.__image_height, self.__image_width, self.__image_depth])
             if self.__problem_type == definitions.ProblemType.SEMANTICSEGMETNATION:
-                y_test = tf.reshape(y_test, shape=[-1, self.__image_height, self.__image_width, 1])
+                self.__graph_ops['y_test'] = tf.reshape(self.__graph_ops['y_test'], shape=[-1, self.__image_height, self.__image_width, 1])
 
             if self.__with_patching:
                 # Take a slice of image. Same size and location as the slice from training, if semantic.
@@ -597,8 +572,9 @@
                 x_test = tf.image.extract_glimpse(x_test, [patch_height, patch_width], offsets,
                                                   normalized=False, centered=False)
                 if self.__problem_type == definitions.ProblemType.SEMANTICSEGMETNATION:
-                    y_test = tf.image.extract_glimpse(y_test, [patch_height, patch_width], offsets,
-                                                      normalized=False, centered=False)
+                    self.__graph_ops['y_test'] = tf.image.extract_glimpse(self.__graph_ops['y_test'],
+                                                                          [patch_height, patch_width], offsets,
+                                                                          normalized=False, centered=False)
 
             if self.__has_moderation:
                 self.__graph_ops['x_test_predicted'] = self.forward_pass(x_test, deterministic=True, moderation_features=mod_w_test)
@@ -618,16 +594,10 @@
 
                 self.__graph_ops['test_cost'] = tf.reduce_mean(tf.abs(self.__graph_ops['test_losses']))
             elif self.__problem_type == definitions.ProblemType.SEMANTICSEGMETNATION:
-<<<<<<< HEAD
-                test_losses = tf.reduce_mean(tf.nn.sigmoid_cross_entropy_with_logits(logits=x_test_predicted,
-                                                                                     labels=y_test[:, :, :, 0]), axis=2)
-                test_losses = tf.transpose(tf.reduce_mean(test_losses, axis=1))
-                test_cost = tf.reduce_mean(test_losses)
-=======
-                self.__graph_ops['test_losses'] = tf.reduce_mean(tf.abs(tf.subtract(self.__graph_ops['x_test_predicted'], self.__graph_ops['y_test'])), axis=2)
+                self.__graph_ops['test_losses'] = tf.reduce_mean(tf.abs(tf.subtract(
+                    self.__graph_ops['x_test_predicted'], self.__graph_ops['y_test'][:,:,:,0])), axis=2) # might need to fix indexing on labels labels=y_test[:, :, :, 0])
                 self.__graph_ops['test_losses'] = tf.transpose(tf.reduce_mean(self.__graph_ops['test_losses'], axis=1))
                 self.__graph_ops['test_cost'] = tf.reduce_mean(self.__graph_ops['test_losses'])
->>>>>>> 4fe68b27
 
             # Epoch summaries for Tensorboard
             if self.__tb_dir is not None:
@@ -681,6 +651,16 @@
         the session is shut down.
         Before calling this function, the images and labels should be loaded, as well as all relevant hyperparameters.
         """
+        if None in [self.__train_images, self.__test_images,
+                    self.__train_labels, self.__test_labels]:
+            raise RuntimeError("Images and Labels need to be loaded before you can begin training. " +
+                               "Try first using one of the methods starting with 'load_...' such as " +
+                               "'DPPModel.load_dataset_from_directory_with_csv_labels()'")
+        if (len(self.__layers) < 1):
+            raise RuntimeError("There are no layers currently added to the model when trying to begin training. " +
+                               "Add layers first by using functions such as 'DPPModel.add_input_layer()' or " +
+                               "'DPPModel.add_convolutional_layer()'. See documentation for a complete list of layers.")
+
         with self.__graph.as_default():
             self.__assemble_graph()
 
